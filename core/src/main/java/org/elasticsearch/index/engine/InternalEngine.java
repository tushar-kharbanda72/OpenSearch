/*
 * Licensed to Elasticsearch under one or more contributor
 * license agreements. See the NOTICE file distributed with
 * this work for additional information regarding copyright
 * ownership. Elasticsearch licenses this file to you under
 * the Apache License, Version 2.0 (the "License"); you may
 * not use this file except in compliance with the License.
 * You may obtain a copy of the License at
 *
 *    http://www.apache.org/licenses/LICENSE-2.0
 *
 * Unless required by applicable law or agreed to in writing,
 * software distributed under the License is distributed on an
 * "AS IS" BASIS, WITHOUT WARRANTIES OR CONDITIONS OF ANY
 * KIND, either express or implied.  See the License for the
 * specific language governing permissions and limitations
 * under the License.
 */

package org.elasticsearch.index.engine;

import org.apache.lucene.index.DirectoryReader;
import org.apache.lucene.index.IndexCommit;
import org.apache.lucene.index.IndexFormatTooOldException;
import org.apache.lucene.index.IndexReader;
import org.apache.lucene.index.IndexWriter;
import org.apache.lucene.index.IndexWriter.IndexReaderWarmer;
import org.apache.lucene.index.IndexWriterConfig;
import org.apache.lucene.index.LeafReader;
import org.apache.lucene.index.LeafReaderContext;
import org.apache.lucene.index.LiveIndexWriterConfig;
import org.apache.lucene.index.MergePolicy;
import org.apache.lucene.index.MultiReader;
import org.apache.lucene.index.SegmentCommitInfo;
import org.apache.lucene.index.SegmentInfos;
import org.apache.lucene.index.Term;
import org.apache.lucene.search.IndexSearcher;
import org.apache.lucene.search.SearcherFactory;
import org.apache.lucene.search.SearcherManager;
import org.apache.lucene.store.AlreadyClosedException;
import org.apache.lucene.store.Directory;
import org.apache.lucene.store.LockObtainFailedException;
import org.apache.lucene.util.BytesRef;
import org.apache.lucene.util.IOUtils;
import org.apache.lucene.util.InfoStream;
import org.elasticsearch.ExceptionsHelper;
import org.elasticsearch.cluster.routing.Murmur3HashFunction;
import org.elasticsearch.common.Nullable;
import org.elasticsearch.common.lease.Releasable;
import org.elasticsearch.common.logging.ESLogger;
import org.elasticsearch.common.lucene.LoggerInfoStream;
import org.elasticsearch.common.lucene.Lucene;
import org.elasticsearch.common.lucene.index.ElasticsearchDirectoryReader;
import org.elasticsearch.common.lucene.index.ElasticsearchLeafReader;
import org.elasticsearch.common.lucene.uid.Versions;
import org.elasticsearch.common.math.MathUtils;
import org.elasticsearch.common.unit.ByteSizeValue;
import org.elasticsearch.common.util.concurrent.AbstractRunnable;
import org.elasticsearch.common.util.concurrent.ReleasableLock;
import org.elasticsearch.index.IndexSettings;
import org.elasticsearch.index.mapper.Uid;
import org.elasticsearch.index.merge.MergeStats;
import org.elasticsearch.index.merge.OnGoingMerge;
import org.elasticsearch.index.seqno.SeqNoStats;
import org.elasticsearch.index.seqno.SequenceNumbersService;
import org.elasticsearch.index.shard.ElasticsearchMergePolicy;
import org.elasticsearch.index.shard.ShardId;
import org.elasticsearch.index.shard.TranslogRecoveryPerformer;
import org.elasticsearch.index.translog.Translog;
import org.elasticsearch.index.translog.TranslogConfig;
import org.elasticsearch.index.translog.TranslogCorruptedException;
import org.elasticsearch.threadpool.ThreadPool;

import java.io.IOException;
import java.util.ArrayList;
import java.util.Arrays;
import java.util.HashMap;
import java.util.List;
import java.util.Map;
import java.util.Set;
import java.util.concurrent.atomic.AtomicBoolean;
import java.util.concurrent.atomic.AtomicInteger;
import java.util.concurrent.locks.Lock;
import java.util.concurrent.locks.ReentrantLock;
import java.util.function.Function;

/**
 *
 */
public class InternalEngine extends Engine {
    /**
     * When we last pruned expired tombstones from versionMap.deletes:
     */
    private volatile long lastDeleteVersionPruneTimeMSec;

    private final Engine.Warmer warmer;
    private final Translog translog;
    private final ElasticsearchConcurrentMergeScheduler mergeScheduler;

    private final IndexWriter indexWriter;

    private final SearcherFactory searcherFactory;
    private final SearcherManager searcherManager;

    private final Lock flushLock = new ReentrantLock();
    private final ReentrantLock optimizeLock = new ReentrantLock();

    // A uid (in the form of BytesRef) to the version map
    // we use the hashed variant since we iterate over it and check removal and additions on existing keys
    private final LiveVersionMap versionMap;

    private final Object[] dirtyLocks;

    private final AtomicBoolean versionMapRefreshPending = new AtomicBoolean();

    private volatile SegmentInfos lastCommittedSegmentInfos;

    private final IndexThrottle throttle;

    private final SequenceNumbersService seqNoService;

    // How many callers are currently requesting index throttling.  Currently there are only two situations where we do this: when merges
    // are falling behind and when writing indexing buffer to disk is too slow.  When this is 0, there is no throttling, else we throttling
    // incoming indexing ops to a single thread:
    private final AtomicInteger throttleRequestCount = new AtomicInteger();

    public InternalEngine(EngineConfig engineConfig, boolean skipInitialTranslogRecovery) throws EngineException {
        super(engineConfig);
        this.versionMap = new LiveVersionMap();
        store.incRef();
        IndexWriter writer = null;
        Translog translog = null;
        SearcherManager manager = null;
        EngineMergeScheduler scheduler = null;
        boolean success = false;
        try {
            this.lastDeleteVersionPruneTimeMSec = engineConfig.getThreadPool().estimatedTimeInMillis();
            this.warmer = engineConfig.getWarmer();
            seqNoService = new SequenceNumbersService(shardId, engineConfig.getIndexSettings());
            mergeScheduler = scheduler = new EngineMergeScheduler(engineConfig.getShardId(), engineConfig.getIndexSettings());
            this.dirtyLocks = new Object[Runtime.getRuntime().availableProcessors() * 10]; // we multiply it to have enough...
            for (int i = 0; i < dirtyLocks.length; i++) {
                dirtyLocks[i] = new Object();
            }
            throttle = new IndexThrottle();
            this.searcherFactory = new SearchFactory(logger, isClosed, engineConfig);
            final Translog.TranslogGeneration translogGeneration;
            try {
                final boolean create = engineConfig.isCreate();
                writer = createWriter(create);
                indexWriter = writer;
                translog = openTranslog(engineConfig, writer, create || skipInitialTranslogRecovery || engineConfig.forceNewTranslog());
                translogGeneration = translog.getGeneration();
                assert translogGeneration != null;
            } catch (IOException | TranslogCorruptedException e) {
                throw new EngineCreationFailureException(shardId, "failed to create engine", e);
            } catch (AssertionError e) {
                // IndexWriter throws AssertionError on init, if asserts are enabled, if any files don't exist, but tests that
                // randomly throw FNFE/NSFE can also hit this:
                if (ExceptionsHelper.stackTrace(e).contains("org.apache.lucene.index.IndexWriter.filesExist")) {
                    throw new EngineCreationFailureException(shardId, "failed to create engine", e);
                } else {
                    throw e;
                }
            }
            this.translog = translog;
            manager = createSearcherManager();
            this.searcherManager = manager;
            this.versionMap.setManager(searcherManager);
            try {
                if (skipInitialTranslogRecovery) {
                    // make sure we point at the latest translog from now on..
                    commitIndexWriter(writer, translog, lastCommittedSegmentInfos.getUserData().get(SYNC_COMMIT_ID));
                } else {
                    recoverFromTranslog(engineConfig, translogGeneration);
                }
            } catch (IOException | EngineException ex) {
                throw new EngineCreationFailureException(shardId, "failed to recover from translog", ex);
            }
            success = true;
        } finally {
            if (success == false) {
                IOUtils.closeWhileHandlingException(writer, translog, manager, scheduler);
                versionMap.clear();
                if (isClosed.get() == false) {
                    // failure we need to dec the store reference
                    store.decRef();
                }
            }
        }
        logger.trace("created new InternalEngine");
    }

    private Translog openTranslog(EngineConfig engineConfig, IndexWriter writer, boolean createNew) throws IOException {
        final Translog.TranslogGeneration generation = loadTranslogIdFromCommit(writer);
        final TranslogConfig translogConfig = engineConfig.getTranslogConfig();

        if (createNew == false) {
            // We expect that this shard already exists, so it must already have an existing translog else something is badly wrong!
            if (generation == null) {
                throw new IllegalStateException("no translog generation present in commit data but translog is expected to exist");
            }
            translogConfig.setTranslogGeneration(generation);
            if (generation != null && generation.translogUUID == null) {
                throw new IndexFormatTooOldException("trasnlog", "translog has no generation nor a UUID - this might be an index from a previous version consider upgrading to N-1 first");
            }
        }
        final Translog translog = new Translog(translogConfig);
        if (generation == null || generation.translogUUID == null) {
            if (generation == null) {
                logger.debug("no translog ID present in the current generation - creating one");
            } else if (generation.translogUUID == null) {
                logger.debug("upgraded translog to pre 2.0 format, associating translog with index - writing translog UUID");
            }
            boolean success = false;
            try {
                commitIndexWriter(writer, translog);
                success = true;
            } finally {
                if (success == false) {
                    IOUtils.closeWhileHandlingException(translog);
                }
            }
        }
        return translog;
    }

    @Override
    public Translog getTranslog() {
        ensureOpen();
        return translog;
    }

    protected void recoverFromTranslog(EngineConfig engineConfig, Translog.TranslogGeneration translogGeneration) throws IOException {
        int opsRecovered = 0;
        final TranslogRecoveryPerformer handler = engineConfig.getTranslogRecoveryPerformer();
        try {
            Translog.Snapshot snapshot = translog.newSnapshot();
            opsRecovered = handler.recoveryFromSnapshot(this, snapshot);
        } catch (Throwable e) {
            throw new EngineException(shardId, "failed to recover from translog", e);
        }

        // flush if we recovered something or if we have references to older translogs
        // note: if opsRecovered == 0 and we have older translogs it means they are corrupted or 0 length.
        if (opsRecovered > 0) {
            logger.trace("flushing post recovery from translog. ops recovered [{}]. committed translog id [{}]. current id [{}]",
                    opsRecovered, translogGeneration == null ? null : translogGeneration.translogFileGeneration, translog.currentFileGeneration());
            flush(true, true);
        } else if (translog.isCurrent(translogGeneration) == false) {
            commitIndexWriter(indexWriter, translog, lastCommittedSegmentInfos.getUserData().get(Engine.SYNC_COMMIT_ID));
        }
    }

    /**
     * Reads the current stored translog ID from the IW commit data. If the id is not found, recommits the current
     * translog id into lucene and returns null.
     */
    @Nullable
    private Translog.TranslogGeneration loadTranslogIdFromCommit(IndexWriter writer) throws IOException {
        // commit on a just opened writer will commit even if there are no changes done to it
        // we rely on that for the commit data translog id key
        final Map<String, String> commitUserData = writer.getCommitData();
        if (commitUserData.containsKey("translog_id")) {
            assert commitUserData.containsKey(Translog.TRANSLOG_UUID_KEY) == false : "legacy commit contains translog UUID";
            return new Translog.TranslogGeneration(null, Long.parseLong(commitUserData.get("translog_id")));
        } else if (commitUserData.containsKey(Translog.TRANSLOG_GENERATION_KEY)) {
            if (commitUserData.containsKey(Translog.TRANSLOG_UUID_KEY) == false) {
                throw new IllegalStateException("commit doesn't contain translog UUID");
            }
            final String translogUUID = commitUserData.get(Translog.TRANSLOG_UUID_KEY);
            final long translogGen = Long.parseLong(commitUserData.get(Translog.TRANSLOG_GENERATION_KEY));
            return new Translog.TranslogGeneration(translogUUID, translogGen);
        }
        return null;
    }

    private SearcherManager createSearcherManager() throws EngineException {
        boolean success = false;
        SearcherManager searcherManager = null;
        try {
            try {
                final DirectoryReader directoryReader = ElasticsearchDirectoryReader.wrap(DirectoryReader.open(indexWriter), shardId);
                searcherManager = new SearcherManager(directoryReader, searcherFactory);
                lastCommittedSegmentInfos = readLastCommittedSegmentInfos(searcherManager, store);
                success = true;
                return searcherManager;
            } catch (IOException e) {
                maybeFailEngine("start", e);
                try {
                    indexWriter.rollback();
                } catch (IOException e1) { // iw is closed below
                    e.addSuppressed(e1);
                }
                throw new EngineCreationFailureException(shardId, "failed to open reader on writer", e);
            }
        } finally {
            if (success == false) { // release everything we created on a failure
                IOUtils.closeWhileHandlingException(searcherManager, indexWriter);
            }
        }
    }

    @Override
    public GetResult get(Get get, Function<String, Searcher> searcherFactory) throws EngineException {
        try (ReleasableLock lock = readLock.acquire()) {
            ensureOpen();
            if (get.realtime()) {
                VersionValue versionValue = versionMap.getUnderLock(get.uid().bytes());
                if (versionValue != null) {
                    if (versionValue.delete()) {
                        return GetResult.NOT_EXISTS;
                    }
                    if (get.versionType().isVersionConflictForReads(versionValue.version(), get.version())) {
                        Uid uid = Uid.createUid(get.uid().text());
                        throw new VersionConflictEngineException(shardId, uid.type(), uid.id(),
                                get.versionType().explainConflictForReads(versionValue.version(), get.version()));
                    }
                    Translog.Operation op = translog.read(versionValue.translogLocation());
                    if (op != null) {
                        return new GetResult(true, versionValue.version(), op.getSource());
                    }
                }
            }

            // no version, get the version from the index, we know that we refresh on flush
            return getFromSearcher(get, searcherFactory);
        }
    }

    @Override
    public boolean index(Index index) {
        final boolean created;
        try (ReleasableLock lock = readLock.acquire()) {
            ensureOpen();
            if (index.origin() == Operation.Origin.RECOVERY) {
                // Don't throttle recovery operations
                created = innerIndex(index);
            } else {
                try (Releasable r = throttle.acquireThrottle()) {
                    created = innerIndex(index);
                }
            }
        } catch (OutOfMemoryError | IllegalStateException | IOException t) {
            maybeFailEngine("index", t);
            throw new IndexFailedEngineException(shardId, index.type(), index.id(), t);
        }
        return created;
    }

    private boolean innerIndex(Index index) throws IOException {
        synchronized (dirtyLock(index.uid())) {
            try {
                lastWriteNanos = index.startTime();
                final long currentVersion;
                final boolean deleted;
                VersionValue versionValue = versionMap.getUnderLock(index.uid().bytes());
                if (versionValue == null) {
                    currentVersion = loadCurrentVersionFromIndex(index.uid());
                    deleted = currentVersion == Versions.NOT_FOUND;
                } else {
                    deleted = versionValue.delete();
                    if (engineConfig.isEnableGcDeletes() && versionValue.delete() && (engineConfig.getThreadPool().estimatedTimeInMillis() - versionValue.time()) > getGcDeletesInMillis()) {
                        currentVersion = Versions.NOT_FOUND; // deleted, and GC
                    } else {
                        currentVersion = versionValue.version();
                    }
                }

<<<<<<< HEAD
                long expectedVersion = index.version();
                if (index.versionType().isVersionConflictForWrites(currentVersion, expectedVersion, deleted)) {
                    if (index.origin() == Operation.Origin.RECOVERY) {
                        return false;
                    } else {
                        throw new VersionConflictEngineException(shardId, index.type(), index.id(),
                                index.versionType().explainConflictForWrites(currentVersion, expectedVersion, deleted));
                    }
                }
                long updatedVersion = index.versionType().updateVersion(currentVersion, expectedVersion);

                final boolean created;
                index.updateVersion(updatedVersion);
                if (index.origin() == Operation.Origin.PRIMARY) {
                    index.updateSeqNo(seqNoService.generateSeqNo());
                }
                if (currentVersion == Versions.NOT_FOUND) {
                    // document does not exists, we can optimize for create
                    created = true;
                    if (index.docs().size() > 1) {
                        indexWriter.addDocuments(index.docs());
                    } else {
                        indexWriter.addDocument(index.docs().get(0));
                    }
                } else {
                    if (versionValue != null) {
                        created = versionValue.delete(); // we have a delete which is not GC'ed...
                    } else {
                        created = false;
                    }
                    if (index.docs().size() > 1) {
                        indexWriter.updateDocuments(index.uid(), index.docs());
                    } else {
                        indexWriter.updateDocument(index.uid(), index.docs().get(0));
                    }
                }
                Translog.Location translogLocation = translog.add(new Translog.Index(index));

                versionMap.putUnderLock(index.uid().bytes(), new VersionValue(updatedVersion, translogLocation));
                index.setTranslogLocation(translogLocation);
                return created;
            } finally {
                if (index.seqNo() != SequenceNumbersService.UNASSIGNED_SEQ_NO) {
                    seqNoService.markSeqNoAsCompleted(index.seqNo());
                }
=======
            long expectedVersion = index.version();
            if (isVersionConflictForWrites(index, currentVersion, deleted, expectedVersion)) {
                if (index.origin() != Operation.Origin.RECOVERY) {
                    throw new VersionConflictEngineException(shardId, index.type(), index.id(),
                        index.versionType().explainConflictForWrites(currentVersion, expectedVersion, deleted));
                }
                return false;
            }
            long updatedVersion = index.versionType().updateVersion(currentVersion, expectedVersion);

            final boolean created;
            index.updateVersion(updatedVersion);

            if (currentVersion == Versions.NOT_FOUND) {
                // document does not exists, we can optimize for create
                created = true;
                index(index, indexWriter);
            } else {
                created = update(index, versionValue, indexWriter);
>>>>>>> 12a6f36a
            }
        }
    }

    private static boolean update(Index index, VersionValue versionValue, IndexWriter indexWriter) throws IOException {
        boolean created;
        if (versionValue != null) {
            created = versionValue.delete(); // we have a delete which is not GC'ed...
        } else {
            created = false;
        }
        if (index.docs().size() > 1) {
            indexWriter.updateDocuments(index.uid(), index.docs());
        } else {
            indexWriter.updateDocument(index.uid(), index.docs().get(0));
        }
        return created;
    }

    private static void index(Index index, IndexWriter indexWriter) throws IOException {
        if (index.docs().size() > 1) {
            indexWriter.addDocuments(index.docs());
        } else {
            indexWriter.addDocument(index.docs().get(0));
        }
    }

    private boolean isVersionConflictForWrites(Index index, long currentVersion, boolean deleted, long expectedVersion) {
        return index.versionType().isVersionConflictForWrites(currentVersion, expectedVersion, deleted);
    }

    @Override
    public void delete(Delete delete) throws EngineException {
        try (ReleasableLock lock = readLock.acquire()) {
            ensureOpen();
            // NOTE: we don't throttle this when merges fall behind because delete-by-id does not create new segments:
            innerDelete(delete);
        } catch (OutOfMemoryError | IllegalStateException | IOException t) {
            maybeFailEngine("delete", t);
            throw new DeleteFailedEngineException(shardId, delete, t);
        }

        maybePruneDeletedTombstones();
    }

    private void maybePruneDeletedTombstones() {
        // It's expensive to prune because we walk the deletes map acquiring dirtyLock for each uid so we only do it
        // every 1/4 of gcDeletesInMillis:
        if (engineConfig.isEnableGcDeletes() && engineConfig.getThreadPool().estimatedTimeInMillis() - lastDeleteVersionPruneTimeMSec > getGcDeletesInMillis() * 0.25) {
            pruneDeletedTombstones();
        }
    }

    private void innerDelete(Delete delete) throws IOException {
        synchronized (dirtyLock(delete.uid())) {
            try {
                lastWriteNanos = delete.startTime();
                final long currentVersion;
                final boolean deleted;
                VersionValue versionValue = versionMap.getUnderLock(delete.uid().bytes());
                if (versionValue == null) {
                    currentVersion = loadCurrentVersionFromIndex(delete.uid());
                    deleted = currentVersion == Versions.NOT_FOUND;
                } else {
                    deleted = versionValue.delete();
                    if (engineConfig.isEnableGcDeletes() && versionValue.delete() && (engineConfig.getThreadPool().estimatedTimeInMillis() - versionValue.time()) > getGcDeletesInMillis()) {
                        currentVersion = Versions.NOT_FOUND; // deleted, and GC
                    } else {
                        currentVersion = versionValue.version();
                    }
                }

                long updatedVersion;
                long expectedVersion = delete.version();
                if (delete.versionType().isVersionConflictForWrites(currentVersion, expectedVersion, deleted)) {
                    if (delete.origin() == Operation.Origin.RECOVERY) {
                        return;
                    } else {
                        throw new VersionConflictEngineException(shardId, delete.type(), delete.id(),
                                delete.versionType().explainConflictForWrites(currentVersion, expectedVersion, deleted));
                    }
                }
                updatedVersion = delete.versionType().updateVersion(currentVersion, expectedVersion);

                if (delete.origin() == Operation.Origin.PRIMARY) {
                    delete.updateSeqNo(seqNoService.generateSeqNo());
                }

                final boolean found;
                if (currentVersion == Versions.NOT_FOUND) {
                    // doc does not exist and no prior deletes
                    found = false;
                } else if (versionValue != null && versionValue.delete()) {
                    // a "delete on delete", in this case, we still increment the version, log it, and return that version
                    found = false;
                } else {
                    // we deleted a currently existing document
                    indexWriter.deleteDocuments(delete.uid());
                    found = true;
                }

                delete.updateVersion(updatedVersion, found);
                Translog.Location translogLocation = translog.add(new Translog.Delete(delete));
                versionMap.putUnderLock(delete.uid().bytes(), new DeleteVersionValue(updatedVersion, engineConfig.getThreadPool().estimatedTimeInMillis(), translogLocation));
                delete.setTranslogLocation(translogLocation);
            } finally {
                if (delete.seqNo() != SequenceNumbersService.UNASSIGNED_SEQ_NO) {
                    seqNoService.markSeqNoAsCompleted(delete.seqNo());
                }
            }
        }
    }

    @Override
    public void refresh(String source) throws EngineException {
        // we obtain a read lock here, since we don't want a flush to happen while we are refreshing
        // since it flushes the index as well (though, in terms of concurrency, we are allowed to do it)
        try (ReleasableLock lock = readLock.acquire()) {
            ensureOpen();
            searcherManager.maybeRefreshBlocking();
        } catch (AlreadyClosedException e) {
            ensureOpen();
            maybeFailEngine("refresh", e);
        } catch (EngineClosedException e) {
            throw e;
        } catch (Throwable t) {
            failEngine("refresh failed", t);
            throw new RefreshFailedEngineException(shardId, t);
        }

        // TODO: maybe we should just put a scheduled job in threadPool?
        // We check for pruning in each delete request, but we also prune here e.g. in case a delete burst comes in and then no more deletes
        // for a long time:
        maybePruneDeletedTombstones();
        versionMapRefreshPending.set(false);
        mergeScheduler.refreshConfig();
    }

    @Override
    public void writeIndexingBuffer() throws EngineException {

        // we obtain a read lock here, since we don't want a flush to happen while we are writing
        // since it flushes the index as well (though, in terms of concurrency, we are allowed to do it)
        try (ReleasableLock lock = readLock.acquire()) {
            ensureOpen();

            // TODO: it's not great that we secretly tie searcher visibility to "freeing up heap" here... really we should keep two
            // searcher managers, one for searching which is only refreshed by the schedule the user requested (refresh_interval, or invoking
            // refresh API), and another for version map interactions.  See #15768.
            final long versionMapBytes = versionMap.ramBytesUsedForRefresh();
            final long indexingBufferBytes = indexWriter.ramBytesUsed();

            final boolean useRefresh = versionMapRefreshPending.get() || (indexingBufferBytes / 4 < versionMapBytes);
            if (useRefresh) {
                // The version map is using > 25% of the indexing buffer, so we do a refresh so the version map also clears
                logger.debug("use refresh to write indexing buffer (heap size=[{}]), to also clear version map (heap size=[{}])",
                        new ByteSizeValue(indexingBufferBytes), new ByteSizeValue(versionMapBytes));
                refresh("write indexing buffer");
            } else {
                // Most of our heap is used by the indexing buffer, so we do a cheaper (just writes segments, doesn't open a new searcher) IW.flush:
                logger.debug("use IndexWriter.flush to write indexing buffer (heap size=[{}]) since version map is small (heap size=[{}])",
                        new ByteSizeValue(indexingBufferBytes), new ByteSizeValue(versionMapBytes));
                indexWriter.flush();
            }
        } catch (AlreadyClosedException e) {
            ensureOpen();
            maybeFailEngine("writeIndexingBuffer", e);
        } catch (EngineClosedException e) {
            throw e;
        } catch (Throwable t) {
            failEngine("writeIndexingBuffer failed", t);
            throw new RefreshFailedEngineException(shardId, t);
        }
    }

    @Override
    public SyncedFlushResult syncFlush(String syncId, CommitId expectedCommitId) throws EngineException {
        // best effort attempt before we acquire locks
        ensureOpen();
        if (indexWriter.hasUncommittedChanges()) {
            logger.trace("can't sync commit [{}]. have pending changes", syncId);
            return SyncedFlushResult.PENDING_OPERATIONS;
        }
        if (expectedCommitId.idsEqual(lastCommittedSegmentInfos.getId()) == false) {
            logger.trace("can't sync commit [{}]. current commit id is not equal to expected.", syncId);
            return SyncedFlushResult.COMMIT_MISMATCH;
        }
        try (ReleasableLock lock = writeLock.acquire()) {
            ensureOpen();
            if (indexWriter.hasUncommittedChanges()) {
                logger.trace("can't sync commit [{}]. have pending changes", syncId);
                return SyncedFlushResult.PENDING_OPERATIONS;
            }
            if (expectedCommitId.idsEqual(lastCommittedSegmentInfos.getId()) == false) {
                logger.trace("can't sync commit [{}]. current commit id is not equal to expected.", syncId);
                return SyncedFlushResult.COMMIT_MISMATCH;
            }
            logger.trace("starting sync commit [{}]", syncId);
            commitIndexWriter(indexWriter, translog, syncId);
            logger.debug("successfully sync committed. sync id [{}].", syncId);
            lastCommittedSegmentInfos = store.readLastCommittedSegmentsInfo();
            return SyncedFlushResult.SUCCESS;
        } catch (IOException ex) {
            maybeFailEngine("sync commit", ex);
            throw new EngineException(shardId, "failed to sync commit", ex);
        }
    }

    final boolean tryRenewSyncCommit() {
        boolean renewed = false;
        try (ReleasableLock lock = writeLock.acquire()) {
            ensureOpen();
            String syncId = lastCommittedSegmentInfos.getUserData().get(SYNC_COMMIT_ID);
            if (syncId != null && translog.totalOperations() == 0 && indexWriter.hasUncommittedChanges()) {
                logger.trace("start renewing sync commit [{}]", syncId);
                commitIndexWriter(indexWriter, translog, syncId);
                logger.debug("successfully sync committed. sync id [{}].", syncId);
                lastCommittedSegmentInfos = store.readLastCommittedSegmentsInfo();
                renewed = true;
            }
        } catch (IOException ex) {
            maybeFailEngine("renew sync commit", ex);
            throw new EngineException(shardId, "failed to renew sync commit", ex);
        }
        if (renewed) { // refresh outside of the write lock
            refresh("renew sync commit");
        }

        return renewed;
    }

    @Override
    public CommitId flush() throws EngineException {
        return flush(false, false);
    }

    @Override
    public CommitId flush(boolean force, boolean waitIfOngoing) throws EngineException {
        ensureOpen();
        final byte[] newCommitId;
        /*
         * Unfortunately the lock order is important here. We have to acquire the readlock first otherwise
         * if we are flushing at the end of the recovery while holding the write lock we can deadlock if:
         *  Thread 1: flushes via API and gets the flush lock but blocks on the readlock since Thread 2 has the writeLock
         *  Thread 2: flushes at the end of the recovery holding the writeLock and blocks on the flushLock owned by Thread 1
         */
        try (ReleasableLock lock = readLock.acquire()) {
            ensureOpen();
            if (flushLock.tryLock() == false) {
                // if we can't get the lock right away we block if needed otherwise barf
                if (waitIfOngoing) {
                    logger.trace("waiting for in-flight flush to finish");
                    flushLock.lock();
                    logger.trace("acquired flush lock after blocking");
                } else {
                    throw new FlushNotAllowedEngineException(shardId, "already flushing...");
                }
            } else {
                logger.trace("acquired flush lock immediately");
            }
            try {
                if (indexWriter.hasUncommittedChanges() || force) {
                    try {
                        translog.prepareCommit();
                        logger.trace("starting commit for flush; commitTranslog=true");
                        commitIndexWriter(indexWriter, translog);
                        logger.trace("finished commit for flush");
                        // we need to refresh in order to clear older version values
                        refresh("version_table_flush");
                        // after refresh documents can be retrieved from the index so we can now commit the translog
                        translog.commit();
                    } catch (Throwable e) {
                        throw new FlushFailedEngineException(shardId, e);
                    }
                }
                /*
                 * we have to inc-ref the store here since if the engine is closed by a tragic event
                 * we don't acquire the write lock and wait until we have exclusive access. This might also
                 * dec the store reference which can essentially close the store and unless we can inc the reference
                 * we can't use it.
                 */
                store.incRef();
                try {
                    // reread the last committed segment infos
                    lastCommittedSegmentInfos = store.readLastCommittedSegmentsInfo();
                } catch (Throwable e) {
                    if (isClosed.get() == false) {
                        logger.warn("failed to read latest segment infos on flush", e);
                        if (Lucene.isCorruptionException(e)) {
                            throw new FlushFailedEngineException(shardId, e);
                        }
                    }
                } finally {
                    store.decRef();
                }
                newCommitId = lastCommittedSegmentInfos.getId();
            } catch (FlushFailedEngineException ex) {
                maybeFailEngine("flush", ex);
                throw ex;
            } finally {
                flushLock.unlock();
            }
        }
        // We don't have to do this here; we do it defensively to make sure that even if wall clock time is misbehaving
        // (e.g., moves backwards) we will at least still sometimes prune deleted tombstones:
        if (engineConfig.isEnableGcDeletes()) {
            pruneDeletedTombstones();
        }
        return new CommitId(newCommitId);
    }

    private void pruneDeletedTombstones() {
        long timeMSec = engineConfig.getThreadPool().estimatedTimeInMillis();

        // TODO: not good that we reach into LiveVersionMap here; can we move this inside VersionMap instead?  problem is the dirtyLock...

        // we only need to prune the deletes map; the current/old version maps are cleared on refresh:
        for (Map.Entry<BytesRef, VersionValue> entry : versionMap.getAllTombstones()) {
            BytesRef uid = entry.getKey();
            synchronized (dirtyLock(uid)) { // can we do it without this lock on each value? maybe batch to a set and get the lock once per set?

                // Must re-get it here, vs using entry.getValue(), in case the uid was indexed/deleted since we pulled the iterator:
                VersionValue versionValue = versionMap.getTombstoneUnderLock(uid);
                if (versionValue != null) {
                    if (timeMSec - versionValue.time() > getGcDeletesInMillis()) {
                        versionMap.removeTombstoneUnderLock(uid);
                    }
                }
            }
        }

        lastDeleteVersionPruneTimeMSec = timeMSec;
    }

    @Override
    public void forceMerge(final boolean flush, int maxNumSegments, boolean onlyExpungeDeletes,
                           final boolean upgrade, final boolean upgradeOnlyAncientSegments) throws EngineException, EngineClosedException, IOException {
        /*
         * We do NOT acquire the readlock here since we are waiting on the merges to finish
         * that's fine since the IW.rollback should stop all the threads and trigger an IOException
         * causing us to fail the forceMerge
         *
         * The way we implement upgrades is a bit hackish in the sense that we set an instance
         * variable and that this setting will thus apply to the next forced merge that will be run.
         * This is ok because (1) this is the only place we call forceMerge, (2) we have a single
         * thread for optimize, and the 'optimizeLock' guarding this code, and (3) ConcurrentMergeScheduler
         * syncs calls to findForcedMerges.
         */
        assert indexWriter.getConfig().getMergePolicy() instanceof ElasticsearchMergePolicy : "MergePolicy is " + indexWriter.getConfig().getMergePolicy().getClass().getName();
        ElasticsearchMergePolicy mp = (ElasticsearchMergePolicy) indexWriter.getConfig().getMergePolicy();
        optimizeLock.lock();
        try {
            ensureOpen();
            if (upgrade) {
                logger.info("starting segment upgrade upgradeOnlyAncientSegments={}", upgradeOnlyAncientSegments);
                mp.setUpgradeInProgress(true, upgradeOnlyAncientSegments);
            }
            store.incRef(); // increment the ref just to ensure nobody closes the store while we optimize
            try {
                if (onlyExpungeDeletes) {
                    assert upgrade == false;
                    indexWriter.forceMergeDeletes(true /* blocks and waits for merges*/);
                } else if (maxNumSegments <= 0) {
                    assert upgrade == false;
                    indexWriter.maybeMerge();
                } else {
                    indexWriter.forceMerge(maxNumSegments, true /* blocks and waits for merges*/);
                }
                if (flush) {
                    flush(true, true);
                }
                if (upgrade) {
                    logger.info("finished segment upgrade");
                }
            } finally {
                store.decRef();
            }
        } catch (Throwable t) {
            maybeFailEngine("force merge", t);
            throw t;
        } finally {
            try {
                mp.setUpgradeInProgress(false, false); // reset it just to make sure we reset it in a case of an error
            } finally {
                optimizeLock.unlock();
            }
        }
    }

    @Override
    public IndexCommit snapshotIndex(final boolean flushFirst) throws EngineException {
        // we have to flush outside of the readlock otherwise we might have a problem upgrading
        // the to a write lock when we fail the engine in this operation
        if (flushFirst) {
            logger.trace("start flush for snapshot");
            flush(false, true);
            logger.trace("finish flush for snapshot");
        }
        try (ReleasableLock lock = readLock.acquire()) {
            ensureOpen();
            logger.trace("pulling snapshot");
            return deletionPolicy.snapshot();
        } catch (IOException e) {
            throw new SnapshotFailedEngineException(shardId, e);
        }
    }

    @Override
    protected boolean maybeFailEngine(String source, Throwable t) {
        boolean shouldFail = super.maybeFailEngine(source, t);
        if (shouldFail) {
            return true;
        }

        // Check for AlreadyClosedException
        if (t instanceof AlreadyClosedException) {
            // if we are already closed due to some tragic exception
            // we need to fail the engine. it might have already been failed before
            // but we are double-checking it's failed and closed
            if (indexWriter.isOpen() == false && indexWriter.getTragicException() != null) {
                failEngine("already closed by tragic event on the index writer", indexWriter.getTragicException());
            } else if (translog.isOpen() == false && translog.getTragicException() != null) {
                failEngine("already closed by tragic event on the translog", translog.getTragicException());
            }
            return true;
        } else if (t != null &&
                ((indexWriter.isOpen() == false && indexWriter.getTragicException() == t)
                        || (translog.isOpen() == false && translog.getTragicException() == t))) {
            // this spot on - we are handling the tragic event exception here so we have to fail the engine
            // right away
            failEngine(source, t);
            return true;
        }
        return false;
    }

    @Override
    protected SegmentInfos getLastCommittedSegmentInfos() {
        return lastCommittedSegmentInfos;
    }

    @Override
    protected final void writerSegmentStats(SegmentsStats stats) {
        stats.addVersionMapMemoryInBytes(versionMap.ramBytesUsed());
        stats.addIndexWriterMemoryInBytes(indexWriter.ramBytesUsed());
        stats.addIndexWriterMaxMemoryInBytes((long) (indexWriter.getConfig().getRAMBufferSizeMB() * 1024 * 1024));
    }

    @Override
    public long getIndexBufferRAMBytesUsed() {
        return indexWriter.ramBytesUsed() + versionMap.ramBytesUsedForRefresh();
    }

    @Override
    public List<Segment> segments(boolean verbose) {
        try (ReleasableLock lock = readLock.acquire()) {
            Segment[] segmentsArr = getSegmentInfo(lastCommittedSegmentInfos, verbose);

            // fill in the merges flag
            Set<OnGoingMerge> onGoingMerges = mergeScheduler.onGoingMerges();
            for (OnGoingMerge onGoingMerge : onGoingMerges) {
                for (SegmentCommitInfo segmentInfoPerCommit : onGoingMerge.getMergedSegments()) {
                    for (Segment segment : segmentsArr) {
                        if (segment.getName().equals(segmentInfoPerCommit.info.name)) {
                            segment.mergeId = onGoingMerge.getId();
                            break;
                        }
                    }
                }
            }
            return Arrays.asList(segmentsArr);
        }
    }

    /**
     * Closes the engine without acquiring the write lock. This should only be
     * called while the write lock is hold or in a disaster condition ie. if the engine
     * is failed.
     */
    @Override
    protected final void closeNoLock(String reason) {
        if (isClosed.compareAndSet(false, true)) {
            assert rwl.isWriteLockedByCurrentThread() || failEngineLock.isHeldByCurrentThread() : "Either the write lock must be held or the engine must be currently be failing itself";
            try {
                this.versionMap.clear();
                try {
                    IOUtils.close(searcherManager);
                } catch (Throwable t) {
                    logger.warn("Failed to close SearcherManager", t);
                }
                try {
                    IOUtils.close(translog);
                } catch (Throwable t) {
                    logger.warn("Failed to close translog", t);
                }
                // no need to commit in this case!, we snapshot before we close the shard, so translog and all sync'ed
                logger.trace("rollback indexWriter");
                try {
                    indexWriter.rollback();
                } catch (AlreadyClosedException e) {
                    // ignore
                }
                logger.trace("rollback indexWriter done");
            } catch (Throwable e) {
                logger.warn("failed to rollback writer on close", e);
            } finally {
                store.decRef();
                logger.debug("engine closed [{}]", reason);
            }
        }
    }

    @Override
    protected SearcherManager getSearcherManager() {
        return searcherManager;
    }

    private Object dirtyLock(BytesRef uid) {
        int hash = Murmur3HashFunction.hash(uid.bytes, uid.offset, uid.length);
        return dirtyLocks[MathUtils.mod(hash, dirtyLocks.length)];
    }

    private Object dirtyLock(Term uid) {
        return dirtyLock(uid.bytes());
    }

    private long loadCurrentVersionFromIndex(Term uid) throws IOException {
        try (final Searcher searcher = acquireSearcher("load_version")) {
            return Versions.loadVersion(searcher.reader(), uid);
        }
    }

    private IndexWriter createWriter(boolean create) throws IOException {
        try {
            final IndexWriterConfig iwc = new IndexWriterConfig(engineConfig.getAnalyzer());
            iwc.setCommitOnClose(false); // we by default don't commit on close
            iwc.setOpenMode(create ? IndexWriterConfig.OpenMode.CREATE : IndexWriterConfig.OpenMode.APPEND);
            iwc.setIndexDeletionPolicy(deletionPolicy);
            // with tests.verbose, lucene sets this up: plumb to align with filesystem stream
            boolean verbose = false;
            try {
                verbose = Boolean.parseBoolean(System.getProperty("tests.verbose"));
            } catch (Throwable ignore) {
            }
            iwc.setInfoStream(verbose ? InfoStream.getDefault() : new LoggerInfoStream(logger));
            iwc.setMergeScheduler(mergeScheduler);
            MergePolicy mergePolicy = config().getMergePolicy();
            // Give us the opportunity to upgrade old segments while performing
            // background merges
            mergePolicy = new ElasticsearchMergePolicy(mergePolicy);
            iwc.setMergePolicy(mergePolicy);
            iwc.setSimilarity(engineConfig.getSimilarity());
            iwc.setRAMBufferSizeMB(engineConfig.getIndexingBufferSize().mbFrac());
            iwc.setCodec(engineConfig.getCodec());
            iwc.setUseCompoundFile(true); // always use compound on flush - reduces # of file-handles on refresh
            // Warm-up hook for newly-merged segments. Warming up segments here is better since it will be performed at the end
            // of the merge operation and won't slow down _refresh
            iwc.setMergedSegmentWarmer(new IndexReaderWarmer() {
                @Override
                public void warm(LeafReader reader) throws IOException {
                    try {
                        LeafReader esLeafReader = new ElasticsearchLeafReader(reader, shardId);
                        assert isMergedSegment(esLeafReader);
                        if (warmer != null) {
                            final Engine.Searcher searcher = new Searcher("warmer", searcherFactory.newSearcher(esLeafReader, null));
                            warmer.warm(searcher, false);
                        }
                    } catch (Throwable t) {
                        // Don't fail a merge if the warm-up failed
                        if (isClosed.get() == false) {
                            logger.warn("Warm-up failed", t);
                        }
                        if (t instanceof Error) {
                            // assertion/out-of-memory error, don't ignore those
                            throw (Error) t;
                        }
                    }
                }
            });
            return new IndexWriter(store.directory(), iwc);
        } catch (LockObtainFailedException ex) {
            logger.warn("could not lock IndexWriter", ex);
            throw ex;
        }
    }

    /** Extended SearcherFactory that warms the segments if needed when acquiring a new searcher */
    final static class SearchFactory extends EngineSearcherFactory {
        private final Engine.Warmer warmer;
        private final ShardId shardId;
        private final ESLogger logger;
        private final AtomicBoolean isEngineClosed;

        SearchFactory(ESLogger logger, AtomicBoolean isEngineClosed, EngineConfig engineConfig) {
            super(engineConfig);
            warmer = engineConfig.getWarmer();
            shardId = engineConfig.getShardId();
            this.logger = logger;
            this.isEngineClosed = isEngineClosed;
        }

        @Override
        public IndexSearcher newSearcher(IndexReader reader, IndexReader previousReader) throws IOException {
            IndexSearcher searcher = super.newSearcher(reader, previousReader);
            if (reader instanceof LeafReader && isMergedSegment((LeafReader) reader)) {
                // we call newSearcher from the IndexReaderWarmer which warms segments during merging
                // in that case the reader is a LeafReader and all we need to do is to build a new Searcher
                // and return it since it does it's own warming for that particular reader.
                return searcher;
            }
            if (warmer != null) {
                // we need to pass a custom searcher that does not release anything on Engine.Search Release,
                // we will release explicitly
                IndexSearcher newSearcher = null;
                boolean closeNewSearcher = false;
                try {
                    if (previousReader == null) {
                        // we are starting up - no writer active so we can't acquire a searcher.
                        newSearcher = searcher;
                    } else {
                        // figure out the newSearcher, with only the new readers that are relevant for us
                        List<IndexReader> readers = new ArrayList<>();
                        for (LeafReaderContext newReaderContext : reader.leaves()) {
                            if (isMergedSegment(newReaderContext.reader())) {
                                // merged segments are already handled by IndexWriterConfig.setMergedSegmentWarmer
                                continue;
                            }
                            boolean found = false;
                            for (LeafReaderContext currentReaderContext : previousReader.leaves()) {
                                if (currentReaderContext.reader().getCoreCacheKey().equals(newReaderContext.reader().getCoreCacheKey())) {
                                    found = true;
                                    break;
                                }
                            }
                            if (!found) {
                                readers.add(newReaderContext.reader());
                            }
                        }
                        if (!readers.isEmpty()) {
                            // we don't want to close the inner readers, just increase ref on them
                            IndexReader newReader = new MultiReader(readers.toArray(new IndexReader[readers.size()]), false);
                            newSearcher = super.newSearcher(newReader, null);
                            closeNewSearcher = true;
                        }
                    }

                    if (newSearcher != null) {
                        warmer.warm(new Searcher("new_reader_warming", newSearcher), false);
                    }
                    assert searcher.getIndexReader() instanceof ElasticsearchDirectoryReader : "this class needs an ElasticsearchDirectoryReader but got: " + searcher.getIndexReader().getClass();
                    warmer.warm(new Searcher("top_reader_warming", searcher), true);
                } catch (Throwable e) {
                    if (isEngineClosed.get() == false) {
                        logger.warn("failed to prepare/warm", e);
                    }
                } finally {
                    // no need to release the fullSearcher, nothing really is done...
                    if (newSearcher != null && closeNewSearcher) {
                        IOUtils.closeWhileHandlingException(newSearcher.getIndexReader()); // ignore
                    }
                }
            }
            return searcher;
        }
    }

    @Override
    public void activateThrottling() {
        int count = throttleRequestCount.incrementAndGet();
        assert count >= 1 : "invalid post-increment throttleRequestCount=" + count;
        if (count == 1) {
            throttle.activate();
        }
    }

    @Override
    public void deactivateThrottling() {
        int count = throttleRequestCount.decrementAndGet();
        assert count >= 0 : "invalid post-decrement throttleRequestCount=" + count;
        if (count == 0) {
            throttle.deactivate();
        }
    }

    public long getIndexThrottleTimeInMillis() {
        return throttle.getThrottleTimeInMillis();
    }

    long getGcDeletesInMillis() {
        return engineConfig.getIndexSettings().getGcDeletesInMillis();
    }

    LiveIndexWriterConfig getCurrentIndexWriterConfig() {
        return indexWriter.getConfig();
    }

    private final class EngineMergeScheduler extends ElasticsearchConcurrentMergeScheduler {
        private final AtomicInteger numMergesInFlight = new AtomicInteger(0);
        private final AtomicBoolean isThrottling = new AtomicBoolean();

        EngineMergeScheduler(ShardId shardId, IndexSettings indexSettings) {
            super(shardId, indexSettings);
        }

        @Override
        public synchronized void beforeMerge(OnGoingMerge merge) {
            int maxNumMerges = mergeScheduler.getMaxMergeCount();
            if (numMergesInFlight.incrementAndGet() > maxNumMerges) {
                if (isThrottling.getAndSet(true) == false) {
                    logger.info("now throttling indexing: numMergesInFlight={}, maxNumMerges={}", numMergesInFlight, maxNumMerges);
                    activateThrottling();
                }
            }
        }

        @Override
        public synchronized void afterMerge(OnGoingMerge merge) {
            int maxNumMerges = mergeScheduler.getMaxMergeCount();
            if (numMergesInFlight.decrementAndGet() < maxNumMerges) {
                if (isThrottling.getAndSet(false)) {
                    logger.info("stop throttling indexing: numMergesInFlight={}, maxNumMerges={}", numMergesInFlight, maxNumMerges);
                    deactivateThrottling();
                }
            }
            if (indexWriter.hasPendingMerges() == false && System.nanoTime() - lastWriteNanos >= engineConfig.getFlushMergesAfter().nanos()) {
                // NEVER do this on a merge thread since we acquire some locks blocking here and if we concurrently rollback the writer
                // we deadlock on engine#close for instance.
                engineConfig.getThreadPool().executor(ThreadPool.Names.FLUSH).execute(new AbstractRunnable() {
                    @Override
                    public void onFailure(Throwable t) {
                        if (isClosed.get() == false) {
                            logger.warn("failed to flush after merge has finished");
                        }
                    }

                    @Override
                    protected void doRun() throws Exception {
                        // if we have no pending merges and we are supposed to flush once merges have finished
                        // we try to renew a sync commit which is the case when we are having a big merge after we
                        // are inactive. If that didn't work we go and do a real flush which is ok since it only doesn't work
                        // if we either have records in the translog or if we don't have a sync ID at all...
                        // maybe even more important, we flush after all merges finish and we are inactive indexing-wise to
                        // free up transient disk usage of the (presumably biggish) segments that were just merged
                        if (tryRenewSyncCommit() == false) {
                            flush();
                        }
                    }
                });

            }
        }

        @Override
        protected void handleMergeException(final Directory dir, final Throwable exc) {
            logger.error("failed to merge", exc);
            engineConfig.getThreadPool().generic().execute(new AbstractRunnable() {
                @Override
                public void onFailure(Throwable t) {
                    logger.debug("merge failure action rejected", t);
                }

                @Override
                protected void doRun() throws Exception {
                    MergePolicy.MergeException e = new MergePolicy.MergeException(exc, dir);
                    failEngine("merge failed", e);
                }
            });
        }
    }

    private void commitIndexWriter(IndexWriter writer, Translog translog, String syncId) throws IOException {
        try {
            Translog.TranslogGeneration translogGeneration = translog.getGeneration();
            logger.trace("committing writer with translog id [{}]  and sync id [{}] ", translogGeneration.translogFileGeneration, syncId);
            Map<String, String> commitData = new HashMap<>(2);
            commitData.put(Translog.TRANSLOG_GENERATION_KEY, Long.toString(translogGeneration.translogFileGeneration));
            commitData.put(Translog.TRANSLOG_UUID_KEY, translogGeneration.translogUUID);
            if (syncId != null) {
                commitData.put(Engine.SYNC_COMMIT_ID, syncId);
            }
            indexWriter.setCommitData(commitData);
            writer.commit();
        } catch (Throwable ex) {
            failEngine("lucene commit failed", ex);
            throw ex;
        }
    }

    private void commitIndexWriter(IndexWriter writer, Translog translog) throws IOException {
        commitIndexWriter(writer, translog, null);
    }

    public void onSettingsChanged() {
        mergeScheduler.refreshConfig();
        // config().isEnableGcDeletes() or config.getGcDeletesInMillis() may have changed:
        maybePruneDeletedTombstones();
    }

    public MergeStats getMergeStats() {
        return mergeScheduler.stats();
    }

    @Override
    public SeqNoStats seqNoStats() {
        return seqNoService.stats();
    }
}<|MERGE_RESOLUTION|>--- conflicted
+++ resolved
@@ -367,9 +367,8 @@
                     }
                 }
 
-<<<<<<< HEAD
                 long expectedVersion = index.version();
-                if (index.versionType().isVersionConflictForWrites(currentVersion, expectedVersion, deleted)) {
+                if (isVersionConflictForWrites(index, currentVersion, deleted, expectedVersion)) {
                     if (index.origin() == Operation.Origin.RECOVERY) {
                         return false;
                     } else {
@@ -387,22 +386,9 @@
                 if (currentVersion == Versions.NOT_FOUND) {
                     // document does not exists, we can optimize for create
                     created = true;
-                    if (index.docs().size() > 1) {
-                        indexWriter.addDocuments(index.docs());
-                    } else {
-                        indexWriter.addDocument(index.docs().get(0));
-                    }
+                    index(index, indexWriter);
                 } else {
-                    if (versionValue != null) {
-                        created = versionValue.delete(); // we have a delete which is not GC'ed...
-                    } else {
-                        created = false;
-                    }
-                    if (index.docs().size() > 1) {
-                        indexWriter.updateDocuments(index.uid(), index.docs());
-                    } else {
-                        indexWriter.updateDocument(index.uid(), index.docs().get(0));
-                    }
+                    created = update(index, versionValue, indexWriter);
                 }
                 Translog.Location translogLocation = translog.add(new Translog.Index(index));
 
@@ -413,27 +399,6 @@
                 if (index.seqNo() != SequenceNumbersService.UNASSIGNED_SEQ_NO) {
                     seqNoService.markSeqNoAsCompleted(index.seqNo());
                 }
-=======
-            long expectedVersion = index.version();
-            if (isVersionConflictForWrites(index, currentVersion, deleted, expectedVersion)) {
-                if (index.origin() != Operation.Origin.RECOVERY) {
-                    throw new VersionConflictEngineException(shardId, index.type(), index.id(),
-                        index.versionType().explainConflictForWrites(currentVersion, expectedVersion, deleted));
-                }
-                return false;
-            }
-            long updatedVersion = index.versionType().updateVersion(currentVersion, expectedVersion);
-
-            final boolean created;
-            index.updateVersion(updatedVersion);
-
-            if (currentVersion == Versions.NOT_FOUND) {
-                // document does not exists, we can optimize for create
-                created = true;
-                index(index, indexWriter);
-            } else {
-                created = update(index, versionValue, indexWriter);
->>>>>>> 12a6f36a
             }
         }
     }
